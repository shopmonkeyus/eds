--- conflicted
+++ resolved
@@ -908,14 +908,10 @@
 	serverCmd.Flags().String("url", "", "driver connection string")
 	serverCmd.Flags().String("api-key", os.Getenv("SM_APIKEY"), "shopmonkey API key")
 	serverCmd.Flags().Int("port", getOSInt("PORT", 8080), "the port to listen for health checks, metrics etc")
-<<<<<<< HEAD
-	serverCmd.Flags().String("data-dir", filepath.Join(cwd, "dataDir"), "the data directory for storing logs and other data")
 	serverCmd.Flags().String("eds-server-id", "", "the EDS server ID")
-=======
 	serverCmd.Flags().String("data-dir", cwd, "the data directory for storing logs and other data")
 	serverCmd.Flags().StringSlice("companyIds", nil, "restrict to a specific company ID or multiple, if not set will use all")
 	serverCmd.Flags().MarkHidden("companyIds") // not intended for production use
->>>>>>> 61c4beab
 
 	// deprecated but left for backwards compatibility
 	serverCmd.Flags().Int("health-port", 0, "the port to listen for health checks")
