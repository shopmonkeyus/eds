package cmd

import (
	"context"
	"errors"
	"fmt"
	"net/http"
	"os"
	"os/signal"
	"sync"
	"syscall"
	"time"

	"github.com/nats-io/nats.go"
	"github.com/prometheus/client_golang/prometheus/promhttp"
	"github.com/shopmonkeyus/eds/internal"
	"github.com/shopmonkeyus/eds/internal/consumer"
	"github.com/shopmonkeyus/eds/internal/registry"
	"github.com/shopmonkeyus/eds/internal/tracker"
	"github.com/shopmonkeyus/eds/internal/util"
	"github.com/shopmonkeyus/go-common/logger"
	"github.com/shopmonkeyus/go-common/sys"
	"github.com/spf13/cobra"
)

const (
	defaultMaxAckPending    = 25_000 // this is currently our system max
	defaultMaxPendingBuffer = 4_096  // maximum number of messages to pull from nats to buffer

	exitCodeIncorrectUsage = 3
	exitCodeRestart        = 4
)

func runHealthCheckServerFork(logger logger.Logger, port int) {
	http.HandleFunc("/", func(w http.ResponseWriter, r *http.Request) {
		w.WriteHeader(http.StatusOK)
	})
	http.Handle("/metrics", promhttp.Handler())
	go func() {
		defer util.RecoverPanic(logger)
		if err := http.ListenAndServe(fmt.Sprintf("127.0.0.1:%d", port), nil); err != nil && err != http.ErrServerClosed {
			logger.Fatal("failed to start health check server: %s", err)
		}
	}()
}

var forkCmd = &cobra.Command{
	Use:    "fork",
	Short:  "Run the server",
	Args:   cobra.NoArgs,
	Hidden: true, // don't expose this since its only called by the main server process in the wrapper
	Run: func(cmd *cobra.Command, args []string) {
		serverStarted := time.Now()
		ctx, cancel := context.WithCancel(context.Background())
		defer cancel()
		logger := newLogger(cmd)
		companyIds, _ := cmd.Flags().GetStringSlice("company-id")
		datadir := mustFlagString(cmd, "data-dir", true)
		logDir := mustFlagString(cmd, "logs-dir", true)
		sink, err := newLogFileSink(logDir)
		if err != nil {
			logger.Error("error creating log file sink: %s", err)
			os.Exit(exitCodeIncorrectUsage)
		}
		defer sink.Close()
		logger.Trace("using log file sink: %s", logDir)
		logger = newLoggerWithSink(logger, sink).WithPrefix("[fork]")

		defer util.RecoverPanic(logger)

		natsurl := mustFlagString(cmd, "server", true)
		url := mustFlagString(cmd, "url", true)
		creds := mustFlagString(cmd, "creds", !util.IsLocalhost(natsurl))
		consumerSuffix := mustFlagString(cmd, "consumer-suffix", false)
		maxAckPending := mustFlagInt(cmd, "maxAckPending", false)
		maxPendingBuffer := mustFlagInt(cmd, "maxPendingBuffer", false)
		port := mustFlagInt(cmd, "port", false)

		// check to see if there's a schema validator and if so load it
		validator, err := loadSchemaValidator(cmd)
		if err != nil {
			logger.Fatal("error loading validator: %s", err)
		}

		tracker, err := tracker.NewTracker(tracker.TrackerConfig{
			Logger:  logger,
			Context: ctx,
			Dir:     datadir,
		})
		if err != nil {
			logger.Error("error creating tracker db: %s", err)
			os.Exit(exitCodeIncorrectUsage)
		}
		defer tracker.Close()

		apiUrl := mustFlagString(cmd, "api-url", true)
		schemaRegistry, err := registry.NewAPIRegistry(ctx, apiUrl, tracker)
		if err != nil {
			logger.Error("error creating registry: %s", err)
			os.Exit(3)
		}

<<<<<<< HEAD
		tableData, err := loadTableExportInfo(logger, datadir, tracker)
		if err != nil {
			logger.Error("error loading table export data: %s", err)
			os.Exit(3)
		}

		exportTableTimestamps := make(map[string]*time.Time)
		for _, data := range tableData {
			exportTableTimestamps[data.Table] = &data.Timestamp
=======
		if util.Exists(schemaFile) {
			schemaRegistry, err = registry.NewFileRegistry(schemaFile)
			if err != nil {
				logger.Error("error creating registry: %s", err)
				os.Exit(exitCodeIncorrectUsage)
			}
		} else {
			apiUrl := mustFlagString(cmd, "api-url", true)
			schemaRegistry, err = registry.NewAPIRegistry(apiUrl)
			if err != nil {
				logger.Error("error creating registry: %s", err)
				os.Exit(exitCodeIncorrectUsage)
			}
		}

		// TODO: move these into the tracker
		var exportTableTimestamps map[string]*time.Time
		if exportTableData, err := loadTablesJSON(tablesFile); err != nil {
			if cmd.Flags().Changed("tables") {
				logger.Error("provided tables file %s not found!", tablesFile)
				os.Exit(exitCodeIncorrectUsage)
			}
			if errors.Is(err, os.ErrNotExist) {
				logger.Info("tables file %s not found", tablesFile)
				// this is okay
			} else {
				logger.Error("error loading tables: %s", err)
				os.Exit(exitCodeIncorrectUsage)
			}
		} else {
			exportTableTimestamps = make(map[string]*time.Time)
			for _, data := range exportTableData {
				exportTableTimestamps[data.Table] = &data.Timestamp
			}
>>>>>>> b27f3266
		}

		driver, err := internal.NewDriver(ctx, logger, url, schemaRegistry, tracker, datadir)
		if err != nil {
			logger.Error("error creating driver: %s", err)
			os.Exit(exitCodeIncorrectUsage)
		}

		defer driver.Stop()

		runHealthCheckServerFork(logger, port)

		// create a channel to listen for signals to control the process
		restart := make(chan os.Signal, 1)
		signal.Notify(restart, syscall.SIGHUP)

		var wg sync.WaitGroup
		wg.Add(1)

		restartFlag, _ := cmd.Flags().GetBool("restart")

		// the ability to control the process from HTTP control channel
		pauseCh := make(chan bool)
		http.HandleFunc("/control/pause", func(w http.ResponseWriter, r *http.Request) {
			pauseCh <- true
			w.WriteHeader(http.StatusOK)
		})
		http.HandleFunc("/control/unpause", func(w http.ResponseWriter, r *http.Request) {
			pauseCh <- false
			w.WriteHeader(http.StatusOK)
		})
		http.HandleFunc("/control/restart", func(w http.ResponseWriter, r *http.Request) {
			restart <- syscall.SIGHUP
			w.WriteHeader(http.StatusOK)
		})
		http.HandleFunc("/control/shutdown", func(w http.ResponseWriter, r *http.Request) {
			restart <- syscall.SIGTERM
			w.WriteHeader(http.StatusOK)
		})
		http.HandleFunc("/control/logfile", func(w http.ResponseWriter, r *http.Request) {
			fn, err := sink.Rotate()
			if err != nil {
				logger.Error("error rotating log file: %s", err)
				w.WriteHeader(http.StatusInternalServerError)
				return
			}
			w.WriteHeader(http.StatusOK)
			w.Write([]byte(fn))
		})

		var exitCode int
		go func() {
			defer util.RecoverPanic(logger)
			defer func() {
				cancel()
				wg.Done()
			}()
			var completed bool
			var paused bool
			var localConsumer *consumer.Consumer
			var err error
			for !completed {
				if !paused && localConsumer == nil {
					localConsumer, err = consumer.NewConsumer(consumer.ConsumerConfig{
						Context:               ctx,
						Logger:                logger,
						URL:                   natsurl,
						Credentials:           creds,
						Suffix:                consumerSuffix,
						MaxAckPending:         maxAckPending,
						MaxPendingBuffer:      maxPendingBuffer,
						Driver:                driver,
						ExportTableTimestamps: exportTableTimestamps,
						DeliverAll:            restartFlag,
						SchemaValidator:       validator,
						CompanyIDs:            companyIds,
						Registry:              schemaRegistry,
					})
					if err != nil {
						logger.Error("error creating consumer: %s", err)
						os.Exit(exitCodeIncorrectUsage)
					}
				}
				select {
				case <-ctx.Done():
					completed = true
					if localConsumer != nil {
						localConsumer.Stop()
						localConsumer = nil
					}
				case err := <-localConsumer.Error():
					if errors.Is(err, nats.ErrConnectionClosed) || errors.Is(err, nats.ErrDisconnected) {
						logger.Warn("nats server / consumer needs reconnection: %s", err)
					} else {
						logger.Error("error from consumer: %s", err)
					}
					if err := localConsumer.Stop(); err != nil {
						logger.Error("error stopping consumer: %s", err)
					}
					exitCode = 1
					return
				case sig := <-restart:
					switch sig {
					case syscall.SIGHUP:
						logger.Debug("restarting consumer")
						completed = true
						exitCode = exitCodeRestart // this is a special code to indicate an intentional restart
					case syscall.SIGTERM:
						logger.Debug("shutting down")
						completed = true
					}
					if err := localConsumer.Stop(); err != nil {
						logger.Error("error stopping consumer: %s", err)
					}
					localConsumer = nil
				case pause := <-pauseCh:
					if pause {
						if !paused {
							paused = true
							logger.Debug("pausing")
							localConsumer.Pause()
						}
					} else {
						if paused {
							logger.Debug("unpausing")
							paused = false
							if err := localConsumer.Unpause(); err != nil {
								logger.Error("error unpausing: %s", err)
								return
							}
						}
					}
				}
			}
		}()

		logger.Info("server is running version: %v", Version)

		// wait for shutdown or cancel
		select {
		case <-ctx.Done():
		case <-sys.CreateShutdownChannel():
		}

		logger.Debug("server is stopping")

		driver.Stop()
		cancel()
		wg.Wait()
		tracker.Close()

		logger.Trace("server was up for %v", time.Since(serverStarted))
		logger.Info("👋 Bye")
		os.Exit(exitCode)
	},
}

func init() {
	rootCmd.AddCommand(forkCmd)

	// NOTE: sync these with serverCmd
	// these flags are altered by the server
	forkCmd.Flags().String("logs-dir", "", "the directory for storing logs")
	forkCmd.Flags().String("creds", "", "the server credentials file provided by Shopmonkey")
	forkCmd.Flags().String("url", "", "driver connection string")
	forkCmd.Flags().String("api-url", "", "url to shopmonkey api")
	forkCmd.Flags().Int("maxAckPending", defaultMaxAckPending, "the number of max ack pending messages")
	forkCmd.Flags().Int("maxPendingBuffer", defaultMaxPendingBuffer, "the maximum number of messages to pull from nats to buffer")
	forkCmd.Flags().Duration("minPendingLatency", 0, "the minimum accumulation period before flushing (0 uses default)")
	forkCmd.Flags().Duration("maxPendingLatency", 0, "the maximum accumulation period before flushing (0 uses default)")
	forkCmd.Flags().Bool("restart", false, "restart the consumer from the beginning (only works on new consumers)")

	// NOTE: sync these with serverCmd
	// these flags are passed through from the server
	forkCmd.Flags().Int("port", 0, "the port to listen for health checks and metrics")
	forkCmd.Flags().StringSlice("companyIds", nil, "restrict to a specific company ID or multiple")
	forkCmd.Flags().String("consumer-suffix", "", "a suffix to use for the consumer group name")
	forkCmd.Flags().String("server", "", "the nats server url, could be multiple comma separated")
}<|MERGE_RESOLUTION|>--- conflicted
+++ resolved
@@ -94,58 +94,21 @@
 		defer tracker.Close()
 
 		apiUrl := mustFlagString(cmd, "api-url", true)
-		schemaRegistry, err := registry.NewAPIRegistry(ctx, apiUrl, tracker)
+		schemaRegistry, err := registry.NewAPIRegistry(ctx, logger, apiUrl, tracker)
 		if err != nil {
 			logger.Error("error creating registry: %s", err)
-			os.Exit(3)
-		}
-
-<<<<<<< HEAD
+			os.Exit(exitCodeIncorrectUsage)
+		}
+
 		tableData, err := loadTableExportInfo(logger, datadir, tracker)
 		if err != nil {
 			logger.Error("error loading table export data: %s", err)
-			os.Exit(3)
+			os.Exit(exitCodeIncorrectUsage)
 		}
 
 		exportTableTimestamps := make(map[string]*time.Time)
 		for _, data := range tableData {
 			exportTableTimestamps[data.Table] = &data.Timestamp
-=======
-		if util.Exists(schemaFile) {
-			schemaRegistry, err = registry.NewFileRegistry(schemaFile)
-			if err != nil {
-				logger.Error("error creating registry: %s", err)
-				os.Exit(exitCodeIncorrectUsage)
-			}
-		} else {
-			apiUrl := mustFlagString(cmd, "api-url", true)
-			schemaRegistry, err = registry.NewAPIRegistry(apiUrl)
-			if err != nil {
-				logger.Error("error creating registry: %s", err)
-				os.Exit(exitCodeIncorrectUsage)
-			}
-		}
-
-		// TODO: move these into the tracker
-		var exportTableTimestamps map[string]*time.Time
-		if exportTableData, err := loadTablesJSON(tablesFile); err != nil {
-			if cmd.Flags().Changed("tables") {
-				logger.Error("provided tables file %s not found!", tablesFile)
-				os.Exit(exitCodeIncorrectUsage)
-			}
-			if errors.Is(err, os.ErrNotExist) {
-				logger.Info("tables file %s not found", tablesFile)
-				// this is okay
-			} else {
-				logger.Error("error loading tables: %s", err)
-				os.Exit(exitCodeIncorrectUsage)
-			}
-		} else {
-			exportTableTimestamps = make(map[string]*time.Time)
-			for _, data := range exportTableData {
-				exportTableTimestamps[data.Table] = &data.Timestamp
-			}
->>>>>>> b27f3266
 		}
 
 		driver, err := internal.NewDriver(ctx, logger, url, schemaRegistry, tracker, datadir)
