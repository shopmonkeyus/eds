--- conflicted
+++ resolved
@@ -290,11 +290,6 @@
 	// these flags are alterd by the server
 	forkCmd.Flags().String("logs-dir", "", "the directory for storing logs")
 	forkCmd.Flags().String("creds", "", "the server credentials file provided by Shopmonkey")
-<<<<<<< HEAD
-	forkCmd.Flags().String("server", "", "the nats server url, could be multiple comma separated")
-	forkCmd.Flags().String("eds-server-id", "", "the EDS server ID")
-=======
->>>>>>> eb38b00b
 	forkCmd.Flags().String("url", "", "driver connection string")
 	forkCmd.Flags().String("api-url", "", "url to shopmonkey api")
 	forkCmd.Flags().Int("maxAckPending", defaultMaxAckPending, "the number of max ack pending messages")
