package s3

import (
	"bytes"
	"context"
	"errors"
	"fmt"
	"net/http"
	"net/url"
	"os"
	"strconv"
	"strings"
	"sync"
	"time"

	"github.com/aws/aws-sdk-go-v2/aws"
	v4 "github.com/aws/aws-sdk-go-v2/aws/signer/v4"
	"github.com/aws/aws-sdk-go-v2/config"
	awss3 "github.com/aws/aws-sdk-go-v2/service/s3"
	"github.com/aws/aws-sdk-go-v2/service/s3/types"
	"github.com/shopmonkeyus/eds-server/internal"
	"github.com/shopmonkeyus/eds-server/internal/importer"
	"github.com/shopmonkeyus/eds-server/internal/util"
	"github.com/shopmonkeyus/go-common/logger"
)

type RecalculateV4Signature struct {
	next   http.RoundTripper
	signer *v4.Signer
	cfg    aws.Config
}

func (lt *RecalculateV4Signature) RoundTrip(req *http.Request) (*http.Response, error) {
	// store for later use
	val := req.Header.Get("Accept-Encoding")

	// delete the header so the header doesn't account for in the signature
	req.Header.Del("Accept-Encoding")

	// sign with the same date
	timeString := req.Header.Get("X-Amz-Date")
	timeDate, _ := time.Parse("20060102T150405Z", timeString)

	creds, _ := lt.cfg.Credentials.Retrieve(req.Context())
	err := lt.signer.SignHTTP(req.Context(), creds, req, v4.GetPayloadHash(req.Context()), "s3", lt.cfg.Region, timeDate)
	if err != nil {
		return nil, err
	}
	// Reset Accept-Encoding if desired
	req.Header.Set("Accept-Encoding", val)

	// follows up the original round tripper
	return lt.next.RoundTrip(req)
}

type job struct {
	logger logger.Logger
	event  internal.DBChangeEvent
	key    string
}

type s3Driver struct {
	config       internal.DriverConfig
	logger       logger.Logger
	bucket       string
	prefix       string
	s3           *awss3.Client
	importConfig internal.ImporterConfig
	waitGroup    sync.WaitGroup
	jobWaitGroup sync.WaitGroup
	ch           chan job
	errors       chan error
}

var _ internal.Driver = (*s3Driver)(nil)
var _ internal.DriverLifecycle = (*s3Driver)(nil)
var _ internal.DriverHelp = (*s3Driver)(nil)
var _ internal.Importer = (*s3Driver)(nil)
var _ internal.ImporterHelp = (*s3Driver)(nil)
var _ importer.Handler = (*s3Driver)(nil)

func (p *s3Driver) connect(ctx context.Context, logger logger.Logger, urlString string) error {
	u, err := url.Parse(urlString)
	if err != nil {
		return fmt.Errorf("unable to parse url: %w", err)
	}

	host := u.Host
	p.bucket = u.Path

	if u.Path == "" {
		p.bucket = u.Host
		host = ""
	} else {
		p.bucket = u.Path[1:] // trim off the forward slash

		tok := strings.Split(p.bucket, "/")
		if len(tok) > 1 {
			p.bucket = tok[0]
			p.prefix = strings.Join(tok[1:], "/")
			if !strings.HasSuffix(p.prefix, "/") {
				p.prefix += "/"
			}
		}
	}

	customResolver := aws.EndpointResolverWithOptionsFunc(func(service, region string, options ...interface{}) (aws.Endpoint, error) {
		if host != "" {
			var url string
			if strings.Contains(host, "localhost") {
				url = "http://" + host
			} else {
				url = "https://" + host
			}
			if strings.Contains(url, "googleapis.com") {
				return aws.Endpoint{
					URL:               "https://storage.googleapis.com",
					SigningRegion:     "auto",
					Source:            aws.EndpointSourceCustom,
					HostnameImmutable: true,
				}, nil
			}
			return aws.Endpoint{
				PartitionID:   "aws",
				URL:           url,
				SigningRegion: region,
				SigningMethod: "v4",
			}, nil
		}
		// returning EndpointNotFoundError will allow the service to fallback to its default resolution
		return aws.Endpoint{}, &aws.EndpointNotFoundError{}
	})

	region := os.Getenv("AWS_REGION")
	if u.Query().Get("region") != "" {
		region = u.Query().Get("region")
	} else if region == "" {
		region = os.Getenv("AWS_DEFAULT_REGION")
		if region == "" {
			region = "us-west-2"
		}
	}

	var cfg aws.Config

	if strings.Contains(host, "googleapis.com") {
		cfg, err = config.LoadDefaultConfig(ctx,
			config.WithRegion("auto"),
			config.WithEndpointResolverWithOptions(customResolver))
		if err == nil {
			cfg.HTTPClient = &http.Client{Transport: &RecalculateV4Signature{http.DefaultTransport, v4.NewSigner(), cfg}}
		}
	} else {
		cfg, err = config.LoadDefaultConfig(ctx,
			config.WithRegion(region),
			config.WithEndpointResolverWithOptions(customResolver),
		)
	}

	if err != nil {
		return fmt.Errorf("unable to load AWS config: %w", err)
	}

	p.s3 = awss3.NewFromConfig(cfg, func(o *awss3.Options) {
		o.UsePathStyle = true
	})

	if _, err := p.s3.ListObjects(ctx, &awss3.ListObjectsInput{Bucket: aws.String(p.bucket), MaxKeys: aws.Int32(1)}); err != nil {
		var bnf *types.NoSuchBucket
		// only attempt to create the bucket if we are using localhost
		if strings.Contains(host, "localhost") {
			if errors.As(err, &bnf) {
				if _, err := p.s3.CreateBucket(ctx, &awss3.CreateBucketInput{Bucket: aws.String(p.bucket)}); err != nil {
					return fmt.Errorf("bucket not found and unable to create bucket %s: %w", p.bucket, err)
				}
				logger.Info("created bucket %s", p.bucket)
				return nil // we created the bucket ok
			}
		}
		return fmt.Errorf("unable to verify bucket %s: %w", p.bucket, bnf)
	}

	maxBatchSize := 1_000 // maximum number of events to batch
	uploadTasks := 4      // number of concurrent upload tasks

	if u.Query().Get("maxBatchSize") != "" {
		maxBatchSize, err = strconv.Atoi(u.Query().Get("maxBatchSize"))
		if err != nil {
			return fmt.Errorf("unable to parse maxBatchSize: %w", err)
		}
		if maxBatchSize <= 0 {
			maxBatchSize = 1_000
		}
	}
	if u.Query().Get("uploadTasks") != "" {
		uploadTasks, err = strconv.Atoi(u.Query().Get("uploadTasks"))
		if err != nil {
			return fmt.Errorf("unable to parse uploadTasks: %w", err)
		}
		if uploadTasks <= 0 {
			uploadTasks = 4
		}
	}
	p.logger.Debug("setting maxBatchSize=%d uploadTasks=%d", maxBatchSize, uploadTasks)

	p.ch = make(chan job, maxBatchSize)
	p.errors = make(chan error, maxBatchSize)
	for i := 0; i < uploadTasks; i++ {
		p.waitGroup.Add(1)
		go p.run()
	}

	return nil
}

func (p *s3Driver) run() {
	defer p.waitGroup.Done()
	for job := range p.ch {
		buf := []byte(util.JSONStringify(job.event))
		_, err := p.s3.PutObject(context.Background(), &awss3.PutObjectInput{
			Bucket:        aws.String(p.bucket),
			Key:           aws.String(job.key),
			ContentType:   aws.String("application/json"),
			Body:          bytes.NewReader(buf),
			ContentLength: aws.Int64(int64(len(buf))),
		})
		if err != nil {
			p.errors <- fmt.Errorf("error storing s3 object to %s:%s: %w", p.bucket, job.key, err)
		} else {
			job.logger.Trace("uploaded to %s:%s", p.bucket, job.key)
		}
		p.jobWaitGroup.Done()
	}
}

// Start the driver. This is called once at the beginning of the driver's lifecycle.
func (p *s3Driver) Start(pc internal.DriverConfig) error {
	p.config = pc
	p.logger = pc.Logger.WithPrefix("[s3]")
	if err := p.connect(pc.Context, p.logger, pc.URL); err != nil {
		return err
	}
	return nil
}

// Stop the driver. This is called once at the end of the driver's lifecycle.
func (p *s3Driver) Stop() error {
	p.logger.Debug("stopping s3 driver")
	p.jobWaitGroup.Wait()
	close(p.ch)
	p.waitGroup.Wait()
	p.logger.Debug("stopped s3 driver")
	return nil
}

// MaxBatchSize returns the maximum number of events that can be processed in a single call to Process and when Flush should be called.
// Return -1 to indicate that there is no limit.
func (p *s3Driver) MaxBatchSize() int {
	return 1_000
}

func (p *s3Driver) process(_ context.Context, logger logger.Logger, event internal.DBChangeEvent, dryRun bool) (bool, error) {
	var key string
	if event.SchemaValidatedPath != nil {
		key = *event.SchemaValidatedPath
	} else {
		key = fmt.Sprintf("%s%s/%s.json", p.prefix, event.Table, event.ID)
	}
	if dryRun {
		logger.Trace("would store %s:%s", p.bucket, key)
	} else {
		p.jobWaitGroup.Add(1)
		p.ch <- job{logger, event, key}
	}
	return false, nil
}

// Process a single event. It returns a bool indicating whether Flush should be called. If an error is returned, the driver will NAK the event.
func (p *s3Driver) Process(logger logger.Logger, event internal.DBChangeEvent) (bool, error) {
	return p.process(p.config.Context, logger, event, false)
}

// Flush is called to commit any pending events. It should return an error if the flush fails. If the flush fails, the driver will NAK all pending events.
<<<<<<< HEAD
func (p *s3Driver) Flush(logger logger.Logger) error {
	return nil
=======
func (p *s3Driver) Flush() error {
	p.logger.Debug("flush called")
	p.jobWaitGroup.Wait()
	var errs []error
done:
	for {
		select {
		case err := <-p.errors:
			errs = append(errs, err)
		default:
			break done
		}
	}
	p.logger.Debug("flush finished")
	if len(errs) == 0 {
		return nil
	}
	return errors.Join(errs...)
>>>>>>> 3d846934
}

// Name is a unique name for the driver.
func (p *s3Driver) Name() string {
	return "AWS S3"
}

// Description is the description of the driver.
func (p *s3Driver) Description() string {
	return "Supports streaming EDS messages to a AWS S3 compatible destination."
}

// ExampleURL should return an example URL for configuring the driver.
func (p *s3Driver) ExampleURL() string {
	return "s3://bucket/folder"
}

// Help should return a detailed help documentation for the driver.
func (p *s3Driver) Help() string {
	var help strings.Builder
	help.WriteString(util.GenerateHelpSection("AWS", "If using AWS, no special configuration is required and you can use the standard AWS environment variables to configure the access key, secret and region.\n"))
	help.WriteString("\n")
	help.WriteString(util.GenerateHelpSection("Google Cloud Storage", "To use GCS for storage, use the following url pattern: s3://storage.googleapis.com/bucket. See https://cloud.google.com/storage/docs/interoperability\n"))
	help.WriteString("\n")
	help.WriteString(util.GenerateHelpSection("LocalStack", "To use localstack for testing, use the following url pattern: s3://localhost:4566/bucket.\n"))
	return help.String()
}

// CreateDatasource allows the handler to create the datasource before importing data.
func (p *s3Driver) CreateDatasource(schema internal.SchemaMap) error {
	return nil
}

// ImportEvent allows the handler to process the event.
func (p *s3Driver) ImportEvent(event internal.DBChangeEvent, schema *internal.Schema) error {
	_, err := p.process(p.importConfig.Context, p.logger, event, p.importConfig.DryRun)
	return err
}

// ImportCompleted is called when all events have been processed.
func (p *s3Driver) ImportCompleted() error {
	return nil
}

func (p *s3Driver) Import(config internal.ImporterConfig) error {
	p.logger = config.Logger.WithPrefix("[s3]")
	p.importConfig = config
	if err := p.connect(config.Context, p.logger, config.URL); err != nil {
		return err
	}
	return importer.Run(p.logger, config, p)
}

// SupportsDelete returns true if the importer supports deleting data.
func (p *s3Driver) SupportsDelete() bool {
	return false
}

func init() {
	internal.RegisterDriver("s3", &s3Driver{})
	internal.RegisterImporter("s3", &s3Driver{})
}<|MERGE_RESOLUTION|>--- conflicted
+++ resolved
@@ -281,11 +281,7 @@
 }
 
 // Flush is called to commit any pending events. It should return an error if the flush fails. If the flush fails, the driver will NAK all pending events.
-<<<<<<< HEAD
 func (p *s3Driver) Flush(logger logger.Logger) error {
-	return nil
-=======
-func (p *s3Driver) Flush() error {
 	p.logger.Debug("flush called")
 	p.jobWaitGroup.Wait()
 	var errs []error
@@ -303,7 +299,6 @@
 		return nil
 	}
 	return errors.Join(errs...)
->>>>>>> 3d846934
 }
 
 // Name is a unique name for the driver.
