--- conflicted
+++ resolved
@@ -172,15 +172,10 @@
 	return 1
 }
 
-<<<<<<< HEAD
-func (p *s3Driver) process(event internal.DBChangeEvent, dryRun bool) (bool, error) {
-=======
-// Process a single event. It returns a bool indicating whether Flush should be called. If an error is returned, the driver will NAK the event.
-func (p *s3Driver) Process(logger logger.Logger, event internal.DBChangeEvent) (bool, error) {
->>>>>>> 352d1249
+func (p *s3Driver) process(logger logger.Logger, event internal.DBChangeEvent, dryRun bool) (bool, error) {
 	key := fmt.Sprintf("%s%s/%s.json", p.prefix, event.Table, event.ID)
 	if dryRun {
-		p.logger.Trace("would store %s:%s", p.bucket, key)
+		logger.Trace("would store %s:%s", p.bucket, key)
 	} else {
 		buf := []byte(util.JSONStringify(event))
 		_, err := p.s3.PutObject(p.config.Context, &awss3.PutObjectInput{
@@ -193,18 +188,14 @@
 		if err != nil {
 			return true, fmt.Errorf("error storing s3 object to %s:%s: %w", p.bucket, key, err)
 		}
-		p.logger.Trace("stored %s:%s", p.bucket, key)
-	}
-<<<<<<< HEAD
-=======
-	logger.Trace("stored %s:%s", p.bucket, key)
->>>>>>> 352d1249
+		logger.Trace("stored %s:%s", p.bucket, key)
+	}
 	return false, nil
 }
 
 // Process a single event. It returns a bool indicating whether Flush should be called. If an error is returned, the driver will NAK the event.
-func (p *s3Driver) Process(event internal.DBChangeEvent) (bool, error) {
-	return p.process(event, false)
+func (p *s3Driver) Process(logger logger.Logger, event internal.DBChangeEvent) (bool, error) {
+	return p.process(logger, event, false)
 }
 
 // Flush is called to commit any pending events. It should return an error if the flush fails. If the flush fails, the driver will NAK all pending events.
@@ -245,7 +236,7 @@
 
 // ImportEvent allows the handler to process the event.
 func (p *s3Driver) ImportEvent(event internal.DBChangeEvent, schema *internal.Schema) error {
-	_, err := p.process(event, p.importConfig.DryRun)
+	_, err := p.process(p.logger, event, p.importConfig.DryRun)
 	return err
 }
 
