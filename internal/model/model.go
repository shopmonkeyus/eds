package model

import (
	"fmt"
	"strings"

	"github.com/shopmonkeyus/eds-server/internal/util"
)

type Datamodel struct {
	Models []*Model
}

func (m *Datamodel) String() string {
	return fmt.Sprintf("Datamodel[models=%v]", m.Models)
}

func (m *Datamodel) GetModel(table string) *Model {
	for _, model := range m.Models {
		if model.Table == table || model.Name == table {
			return model
		}
	}
	return nil
}

type EntityChangeConfig struct {
	Create bool            `json:"create,omitempty"`
	Delete bool            `json:"delete,omitempty"`
	Update map[string]bool `json:"update,omitempty"`
}

type Model struct {
	Name         string        `json:"name"`
	Table        string        `json:"table"`
	Fields       []*Field      `json:"fields"`
	ModelVersion string        `json:"modelVersion"`
	Relations    []*Relation   `json:"relations,omitempty"`
	Constraints  []*Constraint `json:"constraints,omitempty"`
	Related      []*Related    `json:"related,omitempty"`
}

func (m *Model) String() string {
	return fmt.Sprintf("Model[name=%s,table=%s,fields=%s]", m.Name, m.Table, m.Fields)
}

func (m *Model) FindRelation(themodel *Model) *Relation {
	for _, relation := range m.Relations {
		if relation.FieldType == themodel.Name {
			return relation
		}
	}
	return nil
}

func (m *Model) FindField(name string) *Field {
	return m.FindFieldF(func(field *Field) bool {
		return field.Table == name
	})
}

func (m *Model) FindFieldF(f func(*Field) bool) *Field {
	for _, field := range m.Fields {
		if f(field) {
			return field
		}
	}
	return nil
}

func (m *Model) PrimaryKey() []string {
	keys := make([]string, 0)
	for _, field := range m.Fields {
		if field.IsPrimaryKey {
			keys = append(keys, field.Table)
		}
	}
	return keys
}

type Computed struct {
	Expression string `json:"expression"`
	Stored     bool   `json:"stored"`
}

type Field struct {
	Line         int    `json:"line"`
	Name         string `json:"name"`
	Table        string `json:"table"`
	Type         string `json:"type"`
	IsPrimaryKey bool   `json:"primary_key"`
	IsUnique     bool   `json:"unique"`
	IsOptional   bool   `json:"optional"`
	IsTimestampZ bool   `json:"timestampz"`
	IsPrivate    bool   `json:"private"`
	IsList       bool   `json:"list"`
	IsEnum       bool   `json:"enum"`
}

func (f *Field) String() string {
	return fmt.Sprintf("Field[name=%s,type=%s]", f.Name, f.Type)
}

func (f *Field) SQLTypePostgres() string {
	var builder strings.Builder
	switch f.Type {
	case "String":
		builder.WriteString("text")
	case "DateTime":
		if f.IsTimestampZ {
			builder.WriteString("timestamp with time zone")
		} else {
			builder.WriteString("timestamp")
		}
	case "BigInt":
		builder.WriteString("INT8")
	case "Int":
		builder.WriteString("INT8")
	case "Double":
		builder.WriteString("DOUBLE")
	case "Float":
		builder.WriteString("FLOAT8")
	case "Boolean":
		builder.WriteString("BOOLEAN")
	case "Json":
		builder.WriteString("JSONB")
	case "Bytes":
		builder.WriteString("BYTES")
	case "Decimal":
		builder.WriteString("DECIMAL")
	}

	if f.IsEnum {
		builder.WriteString("text")
	}

	if f.IsList {
		builder.WriteString(" ARRAY")
	}
	return strings.ToLower(builder.String())
}

func (f *Field) SQLTypeSqlServer() string {
	var builder strings.Builder
	switch f.Type {
	case "String":
		if f.Name == "id" {
			builder.WriteString("varchar(100)")
		} else {
			builder.WriteString("varchar(max)")
		}
	case "DateTime":
		builder.WriteString("nvarchar(100)")
		//TODO: handle dates for sqlserver?
		// if f.IsTimestampZ {
		// 	builder.WriteString("datetime2(6)")
		// } else {
		// 	builder.WriteString("datetime(3)")
		// }
	case "BigInt":
		builder.WriteString("bigint")
	case "Int":

		if f.IsList {
			builder.WriteString("NVARCHAR(max)")
		} else {
			builder.WriteString("int")
		}
	case "Double":
		builder.WriteString("decmial")
	case "Float":
		builder.WriteString("float")
	case "Boolean":
		builder.WriteString("bit")
	case "Json":
		builder.WriteString("NVARCHAR(max)")
	case "Bytes":
		builder.WriteString("binary")
	case "Decimal":
		builder.WriteString("DECIMAL")
	}

	if f.IsEnum {
		builder.WriteString("nvarchar(max)")
	}

	// TODO: Sqlserver does not support arrays
	// if f.IsList {
	// 	builder.WriteString(" ARRAY")
	// }
	return strings.ToLower(builder.String())
}

func (f *Field) GetDataType(dialect util.Dialect) string {
	var dataType string
	switch dialect {
	case util.Postgresql:
		dataType = f.SQLTypePostgres()
	case util.Sqlserver:
		dataType = f.SQLTypeSqlServer()
<<<<<<< HEAD
	case util.Snowflake:
		dataType = f.SQLTypeSnowflake()
=======
>>>>>>> 55382559
	default:
		dataType = f.PrismaType()
	}
	return dataType
<<<<<<< HEAD
}

func (f *Field) SQLTypeSnowflake() string {
	var builder strings.Builder
	if f.IsList {
		builder.WriteString("ARRAY")
		return builder.String()
	}
	switch f.Type {
	case "String":
		builder.WriteString("STRING")
	case "DateTime":
		if f.IsTimestampZ {
			builder.WriteString("TIMESTAMPTZ")
		} else {
			builder.WriteString("TIMESTAMP")
		}
	case "BigInt":
		builder.WriteString("BIGINT")
	case "Int":
		builder.WriteString("INTEGER")
	case "Double":
		builder.WriteString("DOUBLE")
	case "Float":
		builder.WriteString("FLOAT")
	case "Boolean":
		builder.WriteString("BOOLEAN")
	case "Json":
		builder.WriteString("VARIANT")
	case "Bytes":
		builder.WriteString("BINARY")
	case "Decimal":
		builder.WriteString("NUMBER")
	}

	if f.IsEnum {
		builder.WriteString("STRING")
	}

	return builder.String()
=======
>>>>>>> 55382559
}

func (f *Field) PrismaType() string {
	typename := f.Type
	if f.IsOptional && !f.IsList {
		typename += "?"
	}
	if f.IsList {
		typename += "[]"
	}
	return typename
}

type EnumField struct {
	Name  string `json:"name"`
	Table string `json:"table"`
}

type Enum struct {
	Name   string       `json:"name"`
	Fields []*EnumField `json:"fields"`
	Tables []string     `json:"tables"`
}

func (e *Enum) AddTable(table string) {
	if e.Tables == nil {
		e.Tables = []string{table}
	} else {
		util.AddIfNotExists(table, &e.Tables)
	}
}

func (e *Enum) IsUsedByTable(table string) bool {
	for _, tn := range e.Tables {
		if tn == table {
			return true
		}
	}
	return false
}

func (e *Enum) Values() []string {
	values := make([]string, 0)
	for _, field := range e.Fields {
		values = append(values, field.Name)
	}
	return values
}

func (e *Enum) TableValues() []string {
	values := make([]string, 0)
	for _, field := range e.Fields {
		values = append(values, field.Table)
	}
	return values
}

func (e *Enum) Names() []string {
	values := make([]string, 0)
	for _, field := range e.Fields {
		values = append(values, field.Name)
	}
	return values
}

type Annotation struct {
	Name   string            `json:"name"`
	Arg    string            `json:"arg"`
	Tokens map[string]string `json:"-"`
}

func (a *Annotation) Parse() error {
	a.Tokens = make(map[string]string)
	if a.Arg != "" {
		tokens := util.Tokenize(a.Arg)
		for _, token := range tokens {
			tok := strings.Split(token, "=")
			key := tok[0]
			var val string
			if len(tok) > 1 {
				val = tok[1]
			}
			a.Tokens[key] = util.Dequote(val)
		}
	}
	return nil
}

func (a *Annotation) String() string {
	return fmt.Sprintf("Annotation[name=%s,arg=%s]", a.Name, a.Arg)
}

type Related struct {
	Name   string `json:"name"`
	Type   string `json:"type"`
	IsList bool   `json:"list"`
}

func (r *Related) String() string {
	return fmt.Sprintf("Related[name=%s,type=%s,list=%v]", r.Name, r.Type, r.IsList)
}

type Relation struct {
	Type       string   `json:"type"`
	Name       string   `json:"name"`
	Fields     []string `json:"fields"`
	References []string `json:"references"`
	OnDelete   *string  `json:"on_delete,omitempty"`
	OnUpdate   *string  `json:"on_update,omitempty"`
	FieldName  string   `json:"field_name"`
	FieldType  string   `json:"field_type"`
	IsList     bool     `json:"list"`
}

func (r *Relation) String() string {
	return fmt.Sprintf("Relation[name=%s,fields=%v,references=%v,field=%s]", r.Name, r.Fields, r.References, r.FieldName)
}

type Constraint struct {
	Table           string  `json:"table"`
	Column          string  `json:"column"`
	ReferenceTable  string  `json:"reference_table"`
	ReferenceColumn string  `json:"reference_column"`
	OnDelete        *string `json:"on_delete,omitempty"`
	OnUpdate        *string `json:"on_update,omitempty"`
}

func (c *Constraint) Name() string {
	return GenerateIndexName(c.Table, []string{c.Column}, "fkey")
}

func FindAnnotation(annotations []*Annotation, name string) (bool, string) {
	for _, ann := range annotations {
		if ann.Name == name {
			return true, ann.Arg
		}
	}
	return false, ""
}

func HasAnnotation(annotations []*Annotation, name string) bool {
	ok, _ := FindAnnotation(annotations, name)
	return ok
}

func GenerateIndexName(table string, columns []string, suffix string) string {
	name := table + "_"
	name += strings.Join(columns, "_")
	if len(name)+len(suffix)+1 > 63 {
		trim := len(name) + len(suffix) + 1 - 63
		name = name[0 : len(name)-trim]
	}
	if len(columns) > 0 {
		name += "_" + suffix
	} else {
		name += suffix
	}
	return name
}<|MERGE_RESOLUTION|>--- conflicted
+++ resolved
@@ -198,16 +198,13 @@
 		dataType = f.SQLTypePostgres()
 	case util.Sqlserver:
 		dataType = f.SQLTypeSqlServer()
-<<<<<<< HEAD
 	case util.Snowflake:
 		dataType = f.SQLTypeSnowflake()
-=======
->>>>>>> 55382559
 	default:
 		dataType = f.PrismaType()
 	}
 	return dataType
-<<<<<<< HEAD
+
 }
 
 func (f *Field) SQLTypeSnowflake() string {
@@ -248,8 +245,6 @@
 	}
 
 	return builder.String()
-=======
->>>>>>> 55382559
 }
 
 func (f *Field) PrismaType() string {
